--- conflicted
+++ resolved
@@ -46,6 +46,8 @@
       }
       runTimelineNavigationTest?: () => void
       runRoundReplayTest?: () => void
+      runTimelineNavigationTest?: () => void
+      runRoundReplayTest?: () => void
     }
     if (globalWindow.__REACT_DEVTOOLS_GLOBAL_HOOK__) {
       globalWindow.__REACT_DEVTOOLS_GLOBAL_HOOK__.isDisabled = false
@@ -67,9 +69,6 @@
     }).catch(err => {
       console.error('Failed to load round replay test:', err)
     })
-<<<<<<< HEAD
 
-=======
->>>>>>> 22e0524e
   }
 }